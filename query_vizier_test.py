#! /usr/bin/env python
# 
# Program: query_vizier_test
#
# Author: Nick Lee
#
# Usage: python -m unittest query_vizier_test
#
# Description: Unit Tests for the Vizier Query modules
#
# To Do:
#    
#

import unittest
import pandas as pd
import numpy as np
import pandas.util.testing as pdt
from query_vizier import VizierCatalog
import pdb

##################
### Unit Tests ###
##################
class TestQuery(unittest.TestCase):
    """ Tests for the querying of Vizier data """
    def setUp(self):
        self.vizier = VizierCatalog()

    ### Test for _replace_frequency_with_wavelength ###
    def test_freq_to_wave(self):
        """ Check conversion from frequency in GHz to wavelength in microns """
        input_frame = pd.DataFrame({'source_id':np.arange(5), 'sed_freq':[100, 0.01, 0, np.nan, -99]})
        new_frame = self.vizier._replace_frequency_with_wavelength(input_frame)
        wavelengths = pd.DataFrame({'source_id':np.arange(5), 'sed_wave':[2.997925e3, 2.997925e7, np.inf, np.nan, np.nan]})
        pdt.assert_series_equal(wavelengths['sed_wave'], new_frame['sed_wave'])
    
    ### Test for _create_url ###
    def test_create_url_name_input(self):
        """ Check _create_url with string name input"""
        url = self.vizier._create_url('vega')
        self.assertTrue(url=="http://vizier.u-strasbg.fr/viz-bin/sed?-c=vega&-c.rs=1.50")
    
    def test_create_url_tuple_input(self):
        """ Check _create_url with tuple of floats"""
        url = self.vizier._create_url((279.234733,38.783))
        self.assertTrue(url=="http://vizier.u-strasbg.fr/viz-bin/sed?-c=279.234733+38.783000&-c.rs=1.50")
    
    def test_create_url_zero_input(self):
        """ Check _create_url with tuple of 0 ints"""
        url = self.vizier._create_url((0,0))
        print url
        self.assertTrue(url=="http://vizier.u-strasbg.fr/viz-bin/sed?-c=0.000000+0.000000&-c.rs=1.50")
    
    def test_create_url_one_element_list(self):
        """ Check _create_url with tuple of floats"""
        self.assertRaises(IOError,self.vizier._create_url,(279.234733))
<<<<<<< HEAD
    
    def test_create_url_negative_dec(self):
        """ Check that negative declination is handled correctly """
        url = self.vizier._create_url((1.0,-38.783),radius=10.)
        self.assertTrue(url=="http://vizier.u-strasbg.fr/viz-bin/sed?-c=1.000000-38.783000&-c.rs=10.00")
    
    def test_create_url_negative_ra(self):
        """ Check that negative declination is handled correctly """
        url = self.vizier._create_url((-100.0,-38.783),radius=10.)
        self.assertTrue(url=="http://vizier.u-strasbg.fr/viz-bin/sed?-c=-100.000000-38.783000&-c.rs=10.00")
        
    
    
=======

    ### Test for _check_coords ###
    def test_check_coords_conversion(self):
        """Check that various representations of Vega coords return the same result"""
        formats = ['tuples',
                    'lists',
                    'arrays',
                    'colon strings',
                    'signed coloncstrings',
                    'hms dms',
                    'hms dms with spaces',
                   'space strings']
        RA      = pd.Series([(18,36,56.3364),
                             [18,36,56.3364],
                    np.array([18,36,56.3364]),
                             '18:36:56.3364',
                            '+18:36:56.3364',
                             '18h36m56.3364s',
                             '18h 36m 56.3364s',
                             '18 36 56.3364'], index=formats, name='RA')
        dec     = pd.Series([(38,47,1.291),
                             [38,47,1.291],
                    np.array([38,47,1.291]),
                             '38:47:1.291',
                            '+38:47:1.291',
                             '38d47m1.291s',
                             '38d 47m 1.291s',
                             '38 47 1.291'],   index=formats, name='dec')
        tests   = pd.concat([RA, dec], axis=1)  #Concat Series to a DataFrame
        result  = (279.234735, 38.783691944)    #This should be the result of all calls
        for r,d in zip(tests['RA'], tests['dec']):
            current_result = self.vizier._check_coords((r,d))
            pdt.assert_almost_equal(current_result, result)
>>>>>>> 2accc964
<|MERGE_RESOLUTION|>--- conflicted
+++ resolved
@@ -55,7 +55,6 @@
     def test_create_url_one_element_list(self):
         """ Check _create_url with tuple of floats"""
         self.assertRaises(IOError,self.vizier._create_url,(279.234733))
-<<<<<<< HEAD
     
     def test_create_url_negative_dec(self):
         """ Check that negative declination is handled correctly """
@@ -67,9 +66,6 @@
         url = self.vizier._create_url((-100.0,-38.783),radius=10.)
         self.assertTrue(url=="http://vizier.u-strasbg.fr/viz-bin/sed?-c=-100.000000-38.783000&-c.rs=10.00")
         
-    
-    
-=======
 
     ### Test for _check_coords ###
     def test_check_coords_conversion(self):
@@ -102,5 +98,4 @@
         result  = (279.234735, 38.783691944)    #This should be the result of all calls
         for r,d in zip(tests['RA'], tests['dec']):
             current_result = self.vizier._check_coords((r,d))
-            pdt.assert_almost_equal(current_result, result)
->>>>>>> 2accc964
+            pdt.assert_almost_equal(current_result, result)